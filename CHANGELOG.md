## Master

##### Breaking

* Change the signature of `Configuration` initializers to support
  rule aliases.  
  [Marcelo Fabri](https://github.com/marcelofabri)
  [#973](https://github.com/realm/SwiftLint/issues/973)

##### Enhancements

* Make `nimble_operator` rule correctable.  
  [Vojta Stavik](https://github.com/VojtaStavik)

* Add `vertical_parameter_alignment` rule that checks if parameters are
  vertically aligned for multi-line function declarations.  
  [Marcelo Fabri](https://github.com/marcelofabri)
  [#1033](https://github.com/realm/SwiftLint/issues/1033)

* Add more helpful reason strings to TrailingCommaRule.  
  [Matt Rubin](https://github.com/mattrubin)

* Add `class_delegate_protocol` rule that warns against protocol declarations
  that aren't marked as `: class` or `@objc`.  
  [Marcelo Fabri](https://github.com/marcelofabri)
  [#1039](https://github.com/realm/SwiftLint/issues/1039)

* Add correctable `redundant_optional_initialization` rule that warns against
  initializing optional variables with `nil`.  
  [Marcelo Fabri](https://github.com/marcelofabri)
  [#1052](https://github.com/realm/SwiftLint/issues/1052)

* `redundant_nil_coalescing` rule is now correctable.  
  [Marcelo Fabri](https://github.com/marcelofabri)

* Make `number_separator` rule correctable.  
  [Marcelo Fabri](https://github.com/marcelofabri)

* `empty_parentheses_with_trailing_closure` rule is now correctable.  
  [Marcelo Fabri](https://github.com/marcelofabri)

* Add correctable `redundant_void_return` rule that warns against
  explicitly adding `-> Void` to functions.  
  [Marcelo Fabri](https://github.com/marcelofabri)
  [#1066](https://github.com/realm/SwiftLint/issues/1066)

* Add an opt-in rule that enforces alphabetical sorting of imports.  
  [Scott Berrevoets](https://github.com/sberrevoets)
  [#900](https://github.com/realm/SwiftLint/issues/900)

* `type_name` rule forces enum values to be UpperCamelCase again
  when used with Swift 2.3.  
  [Marcelo Fabri](https://github.com/marcelofabri)
  [#1090](https://github.com/realm/SwiftLint/issues/1090)

* Make `weak_delegate` rule ignore computed properties.  
  [Rafael Machado](https://github.com/rakaramos/)
  [#1089](https://github.com/realm/SwiftLint/issues/1089)

* Add `object_literal` opt-in rule that warns against using image and color
  inits that can be replaced for `#imageLiteral` or `#colorLiteral` in
  Swift 3.  
  [Marcelo Fabri](https://github.com/marcelofabri)
  [#1060](https://github.com/realm/SwiftLint/issues/1060)

* Now `number_separator` rule can be configured with a minimum length.  
  [Marcelo Fabri](https://github.com/marcelofabri)
  [#1109](https://github.com/realm/SwiftLint/issues/1109)

* Make many operations in SwiftLintFramework safe to call in multithreaded
  scenarios, including accessing `Linter.styleViolations`.  
  [JP Simard](https://github.com/jpsim)
  [#1077](https://github.com/realm/SwiftLint/issues/1077)

* Speed up linting by processing multiple files and rules concurrently.  
  [JP Simard](https://github.com/jpsim)
  [#1077](https://github.com/realm/SwiftLint/issues/1077)

* Add `compiler_protocol_init` rule that flags usage of initializers 
  declared in protocols used by the compiler such as `ExpressibleByArrayLiteral`
  that shouldn't be called directly. Instead, you should use a literal anywhere
  a concrete type conforming to the protocol is expected by the context.  
  [Marcelo Fabri](https://github.com/marcelofabri)
  [#1096](https://github.com/realm/SwiftLint/issues/1096)

* Add `large_tuple` configurable rule that validates that tuples shouldn't
  have too many members.  
  [Marcelo Fabri](https://github.com/marcelofabri)
  [#1065](https://github.com/realm/SwiftLint/issues/1065)

* Add `generic_type_name` rule that validates generic constraint type names.  
  [Marcelo Fabri](https://github.com/marcelofabri)
  [#51](https://github.com/realm/SwiftLint/issues/51)

* Update `vertical_whitespace` rule to allow configuration of the number of 
  consecutive empty lines before a violation using `max_empty_lines`.
  The default value is still 1 line.  
  [Aaron McTavish](https://github.com/aamctustwo)
  [#769](https://github.com/realm/SwiftLint/issues/769)

<<<<<<< HEAD
* Add `unused_optional_binding` that will check for optional bindings not being used.  
  [Rafael Machado](https://github.com/rakaramos/)
  [#1116](https://github.com/realm/SwiftLint/issues/1116)
=======
* Add check to ignore urls in `line_length` rule when `ignores_urls`
  configuration is enabled.  
  [Javier Hernández](https://github.com/jaherhi)
  [#384](https://github.com/realm/SwiftLint/issues/384)
>>>>>>> a4b10ee5

##### Bug Fixes

* Ignore close parentheses on `vertical_parameter_alignment` rule.  
  [Marcelo Fabri](https://github.com/marcelofabri)
  [#1042](https://github.com/realm/SwiftLint/issues/1042)

* `syntactic_sugar` rule now doesn't flag declarations that can't be fixed.  
  [Marcelo Fabri](https://github.com/marcelofabri)
  [#928](https://github.com/realm/SwiftLint/issues/928)

* Fix false positives on `closure_parameter_position` and
  `unused_closure_parameter` rules with Swift 2.3.  
  [Marcelo Fabri](https://github.com/marcelofabri)
  [#1019](https://github.com/realm/SwiftLint/issues/1019)

* Fix crash on `trailing_comma` rule with Swift 2.3.  
  [Marcelo Fabri](https://github.com/marcelofabri)
  [#921](https://github.com/realm/SwiftLint/issues/921)

* Fix out of range exception in `AttributesRule`.  
  [JP Simard](https://github.com/jpsim)
  [#1105](https://github.com/realm/SwiftLint/issues/1105)

* Fix `variable_name` and `type_name` rules on Linux.  
  [Marcelo Fabri](https://github.com/marcelofabri)

* Fix linting directories with names ending with `.swift`.  
  [JP Simard](https://github.com/jpsim)

## 0.15.0: Hand Washable Holiday Linens 🎄

##### Breaking

* `line_length` rule now has a default value of `120` for warnings.  
  [Marcelo Fabri](https://github.com/marcelofabri)
  [#1008](https://github.com/realm/SwiftLint/issues/1008)

##### Enhancements

* Add `closure_end_indentation` opt-in rule that validates closure closing
  braces according to these rules:
  * If the method call has chained breaking lines on each method
    (`.` is on a new line), the closing brace should be vertically aligned
    with the `.`.
  * Otherwise, the closing brace should be vertically aligned with
    the beginning of the statement in the first line.  

  [Marcelo Fabri](https://github.com/marcelofabri)
  [#326](https://github.com/realm/SwiftLint/issues/326)

* `operator_usage_whitespace` rule is now correctable.  
  [Marcelo Fabri](https://github.com/marcelofabri)

* `implicit_getter` and `mark` rule performance improvements.  
  [Marcelo Fabri](https://github.com/marcelofabri)

* HTML reports now display a relative path to files.  
  [Jamie Edge](https://github.com/JamieEdge)

* `colon` rule now validates colon position in dictionaries too. You can disable
  this new validation with the `apply_to_dictionaries` configuration.  
  [Marcelo Fabri](https://github.com/marcelofabri)
  [#603](https://github.com/realm/SwiftLint/issues/603)

* Add `first_where` opt-in rule that warns against using
  `.filter { /* ... */ }.first` in collections, as
  `.first(where: { /* ... */ })` is often more efficient.  
  [Marcelo Fabri](https://github.com/marcelofabri)
  [#1005](https://github.com/realm/SwiftLint/issues/1005)

##### Bug Fixes

* `FunctionParameterCountRule` also ignores generic initializers.  
  [Mauricio Hanika](https://github.com/mAu888)

* Grammar checks.  
  [Michael Helmbrecht](https://github.com/mrh-is)

* Fix the validity and styling of the HTML reporter.  
  [Jamie Edge](https://github.com/JamieEdge)

* Fix false positive in `empty_parentheses_with_trailing_closure` rule.  
  [Marcelo Fabri](https://github.com/marcelofabri)
  [#1021](https://github.com/realm/SwiftLint/issues/1021)

* Fix false positive in `switch_case_on_newline` when switching
  over a selector.  
  [Marcelo Fabri](https://github.com/marcelofabri)
  [#1020](https://github.com/realm/SwiftLint/issues/1020)

* Fix crash in `closure_parameter_position` rule.  
  [Marcelo Fabri](https://github.com/marcelofabri)
  [#1026](https://github.com/realm/SwiftLint/issues/1026)

* Fix false positive in `operator_usage_whitespace` rule when
  using image literals.  
  [Marcelo Fabri](https://github.com/marcelofabri)
  [#1028](https://github.com/realm/SwiftLint/issues/1028)

## 0.14.0: Super Awesome Retractable Drying Rack

##### Breaking

* SwiftLint now requires Xcode 8.x and Swift 3.x to build.
  APIs have not yet been adapted to conform to the Swift 3 API Design
  Guidelines but will shortly.  
  [JP Simard](https://github.com/jpsim)
  [Norio Nomura](https://github.com/norio-nomura)

##### Enhancements

* Now builds and passes most tests on Linux using the Swift Package Manager with
  Swift 3. This requires `libsourcekitdInProc.so` to be built and located in
  `/usr/lib`, or in another location specified by the `LINUX_SOURCEKIT_LIB_PATH`
  environment variable. A preconfigured Docker image is available on Docker Hub
  by the ID of `norionomura/sourcekit:302`.  
  [JP Simard](https://github.com/jpsim)
  [Norio Nomura](https://github.com/norio-nomura)
  [#732](https://github.com/realm/SwiftLint/issues/732)

* Add `dynamic_inline` rule to discourage combination of `@inline(__always)`
  and `dynamic` function attributes.  
  [Daniel Duan](https://github.com/dduan)

* Add `number_separator` opt-in rule that enforces that underscores are
  used as thousand separators in large numbers.  
  [Marcelo Fabri](https://github.com/marcelofabri)
  [#924](https://github.com/realm/SwiftLint/issues/924)

* Add `file_header` opt-in rule that warns when a file contains a
  copyright comment header, such as the one Xcode adds by default.  
  [Marcelo Fabri](https://github.com/marcelofabri)
  [#844](https://github.com/realm/SwiftLint/issues/844)

* `FunctionParameterCountRule` now ignores initializers.  
  [Denis Lebedev](https://github.com/garnett)
  [#544](https://github.com/realm/SwiftLint/issues/544)

* Add `EmojiReporter`: a human friendly reporter.  
  [Michał Kałużny](https://github.com/justMaku)

* Add `redundant_string_enum_value` rule that warns against String enums
  with redundant value assignments.  
  [Marcelo Fabri](https://github.com/marcelofabri)
  [#946](https://github.com/realm/SwiftLint/issues/946)

* Add `attributes` opt-in rule which validates if an attribute (`@objc`,
  `@IBOutlet`, `@discardableResult`, etc) is in the right position:
    - If the attribute is `@IBAction` or `@NSManaged`, it should always be on
    the same line as the declaration
    - If the attribute has parameters, it should always be on the line above
    the declaration
    - Otherwise:
      - if the attribute is applied to a variable, it should be on the same line
      - if it's applied to a type or function, it should be on the line above
      - if it's applied to an import (the only option is `@testable import`),
      it should be on the same line.
  You can also configure what attributes should be always on a new line or on
  the same line as the declaration with the `always_on_same_line` and
  `always_on_line_above` keys.  

  [Marcelo Fabri](https://github.com/marcelofabri)
  [#846](https://github.com/realm/SwiftLint/issues/846)

* Add `empty_parentheses_with_trailing_closure` rule that checks for
  empty parentheses after method call when using trailing closures.  
  [Marcelo Fabri](https://github.com/marcelofabri)
  [#885](https://github.com/realm/SwiftLint/issues/885)

* Add `closure_parameter_position` rule that validates that closure
  parameters are in the same line as the opening brace.  
  [Marcelo Fabri](https://github.com/marcelofabri)
  [#931](https://github.com/realm/SwiftLint/issues/931)

* `type_name` rule now validates `typealias` and `associatedtype` too.  
  [Marcelo Fabri](https://github.com/marcelofabri)
  [#49](https://github.com/realm/SwiftLint/issues/49)
  [#956](https://github.com/realm/SwiftLint/issues/956)

* Add `ProhibitedSuperRule` opt-in rule that warns about methods calling
  to super that should not, for example `UIViewController.loadView()`.  
  [Aaron McTavish](https://github.com/aamctustwo)
  [#970](https://github.com/realm/SwiftLint/issues/970)

* Add correctable `void_return` rule to validate usage of `-> Void`
  over `-> ()`.  
  [Marcelo Fabri](https://github.com/marcelofabri)
  [JP Simard](https://github.com/jpsim)
  [#964](https://github.com/realm/SwiftLint/issues/964)

* Add correctable `empty_parameters` rule to validate usage of `() -> `
  over `Void -> `.  
  [Marcelo Fabri](https://github.com/marcelofabri)
  [#573](https://github.com/realm/SwiftLint/issues/573)

* Add `operator_usage_whitespace` opt-in rule to validate that operators are
  surrounded by a single whitespace when they are being used.  
  [Marcelo Fabri](https://github.com/marcelofabri)
  [#626](https://github.com/realm/SwiftLint/issues/626)

* Add `unused_closure_parameter` correctable rule that validates if all closure
  parameters are being used. If a parameter is unused, it should be replaced by
  `_`.  
  [Marcelo Fabri](https://github.com/marcelofabri)
  [JP Simard](https://github.com/jpsim)
  [#982](https://github.com/realm/SwiftLint/issues/982)

* Add `unused_enumerated` rule that warns against unused indexes when using
  `.enumerated()` on a for loop, e.g. `for (_, foo) in bar.enumerated()`.  
  [Marcelo Fabri](https://github.com/marcelofabri)
  [#619](https://github.com/realm/SwiftLint/issues/619)

##### Bug Fixes

* Fix `weak_delegate` rule reporting a violation for variables containing
  but not ending in `delegate`.  
  [Phil Webster](https://github.com/philwebster)

* Fix `weak_delegate` rule reporting a violation for variables in protocol
  declarations.  
  [Marcelo Fabri](https://github.com/marcelofabri)
  [#934](https://github.com/realm/SwiftLint/issues/934)

* Fix `trailing_comma` rule reporting a violation for commas in comments.  
  [Marcelo Fabri](https://github.com/marcelofabri)
  [#940](https://github.com/realm/SwiftLint/issues/940)

* Fix XML reporters not escaping characters.  
  [Fabian Ehrentraud](https://github.com/fabb)
  [#968](https://github.com/realm/SwiftLint/issues/968)

* Fix specifying multiple rule identifiers in comment commands.  
  [JP Simard](https://github.com/jpsim)
  [#976](https://github.com/realm/SwiftLint/issues/976)

* Fix invalid CSS in HTML reporter template.  
  [Aaron McTavish](https://github.com/aamctustwo)
  [#981](https://github.com/realm/SwiftLint/issues/981)

* Fix crash when correcting `statement_position` rule when there are
  multi-byte characters in the file.  
  [Marcelo Fabri](https://github.com/marcelofabri)

## 0.13.2: Light Cycle

##### Breaking

* None.

##### Enhancements

* `TrailingCommaRule` now only triggers when a declaration is multi-line
  when using `mandatory_comma: true`.  
  [Marcelo Fabri](https://github.com/marcelofabri)
  [#910](https://github.com/realm/SwiftLint/issues/910)
  [#911](https://github.com/realm/SwiftLint/issues/911)

##### Bug Fixes

* Fix `MarkRule` reporting a violation for `// MARK: -`, which is valid.  
  [JP Simard](https://github.com/jpsim)
  [#778](https://github.com/realm/SwiftLint/issues/778)

## 0.13.1: Heavy Cycle

##### Breaking

* None.

##### Enhancements

* Add `ImplicitGetterRule` to warn against using `get` on computed read-only
  properties.  
  [Marcelo Fabri](https://github.com/marcelofabri)
  [#57](https://github.com/realm/SwiftLint/issues/57)

* Add `WeakDelegateRule` rule to enforce delegate instance variables to be
  marked as `weak`.  
  [Olivier Halligon](https://github.com/AliSoftware)

* Add `SyntacticSugar` rule that enforces that shorthanded syntax should be
  used when possible, for example `[Int]` instead of `Array<Int>`.  
  [Marcelo Fabri](https://github.com/marcelofabri)
  [#319](https://github.com/realm/SwiftLint/issues/319)

* Allow specifying multiple rule identifiers in comment commands. For example,
  `// swiftlint:disable:next force_cast force_try`. Works with all command types
  (`disable`/`enable`) and modifiers (`next`, `this`, `previous` or blank).  
  [JP Simard](https://github.com/jpsim)
  [#861](https://github.com/realm/SwiftLint/issues/861)

* Add `NimbleOperatorRule` opt-in rule that enforces using
  [operator overloads](https://github.com/Quick/Nimble/#operator-overloads)
  instead of free matcher functions when using
  [Nimble](https://github.com/Quick/Nimble).  
  [Marcelo Fabri](https://github.com/marcelofabri)
  [#881](https://github.com/realm/SwiftLint/issues/881)

* `closure_spacing` rule now accepts empty bodies with a space.  
  [Marcelo Fabri](https://github.com/marcelofabri)
  [#875](https://github.com/realm/SwiftLint/issues/875)

* Add `TrailingCommaRule` to enforce/forbid trailing commas in arrays and
  dictionaries. The default is to forbid them, but this can be changed with
  the `mandatory_comma` configuration.  
  [Marcelo Fabri](https://github.com/marcelofabri)
  [#883](https://github.com/realm/SwiftLint/issues/883)

* Add support for `fileprivate` in `PrivateOutletRule` and
  `PrivateUnitTestRule`.  
  [Marcelo Fabri](https://github.com/marcelofabri)
  [#781](https://github.com/realm/SwiftLint/issues/781)
  [#831](https://github.com/realm/SwiftLint/issues/831)

* Make `MarkRule` correctable.  
  [kohtenko](https://github.com/kohtenko)

##### Bug Fixes

* Rule out a few invalid `@IBInspectable` cases in `valid_ibinspectable`.  
  [Daniel Duan](https://github.com/dduan)

* Fix a few edge cases where malformed `MARK:` comments wouldn't trigger a
  violation.  
  [JP Simard](https://github.com/jpsim)
  [#805](https://github.com/realm/SwiftLint/issues/805)

* Now lints single files passed to `--path` even if this file is excluded
  from the configuration file (`.swiftlint.yml`).  
  [JP Simard](https://github.com/jpsim)

* Fixed error severity configuration in `colon` rule.  
  [Marcelo Fabri](https://github.com/marcelofabri)
  [#863](https://github.com/realm/SwiftLint/issues/863)

* `switch_case_on_newline` rule should ignore trailing comments.  
  [Marcelo Fabri](https://github.com/marcelofabri)
  [#874](https://github.com/realm/SwiftLint/issues/874)

* `switch_case_on_newline` rule shouldn't trigger on enums.  
  [Marcelo Fabri](https://github.com/marcelofabri)
  [#878](https://github.com/realm/SwiftLint/issues/878)

* Fix regex bug in Comma Rule causing some violations to not be triggered
  when there were consecutive violations in the same expression.  
  [Savio Figueiredo](https://github.com/sadefigu)
  [#872](https://github.com/realm/SwiftLint/issues/872)

## 0.13.0: MakeYourClothesCleanAgain

##### Breaking

* None.

##### Enhancements

* Add `ignores_comment` configuration for `trailing_whitespace` rule.  
  [Javier Hernández](https://github.com/jaherhi)
  [#576](https://github.com/realm/SwiftLint/issues/576)

* Added HTML reporter, identifier is `html`.  
  [Johnykutty Mathew](https://github.com/Johnykutty)

* Add `SuperCallRule` opt-in rule that warns about methods not calling to super.  
  [Angel G. Olloqui](https://github.com/angelolloqui)
  [#803](https://github.com/realm/SwiftLint/issues/803)

* Add `RedundantNilCoalesingRule` opt-in rule that warns against `?? nil`.  
  [Daniel Beard](https://github.com/daniel-beard)
  [#764](https://github.com/realm/SwiftLint/issues/764)

* Added opt-in rule to makes closure expressions spacing consistent.  
  [J. Cheyo Jimenez](https://github.com/masters3d)
  [#770](https://github.com/realm/SwiftLint/issues/770)

* Adds `allow_private_set` configuration for the `private_outlet` rule.  
  [Rohan Dhaimade](https://github.com/HaloZero)

* Swift 2.3 support.  
  [Norio Nomura](https://github.com/norio-nomura),
  [Syo Ikeda](https://github.com/ikesyo)

* Color literals count as single characters to avoid unintentional line length
  violations.  
  [Jonas](https://github.com/VFUC)
  [#742](https://github.com/realm/SwiftLint/issues/742)

* Add `SwitchCaseOnNewlineRule` opt-in rule that enforces a newline after
  `case pattern:` in a `switch`.  
  [Marcelo Fabri](https://github.com/marcelofabri)
  [#681](https://github.com/realm/SwiftLint/issues/681)

* Add `ValidIBInspectableRule` rule that checks if `@IBInspectable` declarations
  are valid. An `@IBInspectable` is valid if:
  * It's declared as a `var` (not `let`)
  * Its type is explicit (not inferred)
  * Its type is one of the
  [supported types](http://help.apple.com/xcode/mac/8.0/#/devf60c1c514)  

  [Marcelo Fabri](https://github.com/marcelofabri)
  [#756](https://github.com/realm/SwiftLint/issues/756)

* Add `ExplicitInitRule` opt-in rule to discourage calling `init` directly.  
  [Matt Taube](https://github.com/mtaube)
  [#715](https://github.com/realm/SwiftLint/pull/715)

##### Bug Fixes

* Fixed whitespace being added to TODO messages.  
  [W. Bagdon](https://github.com/wbagdon)
  [#792](https://github.com/realm/SwiftLint/issues/792)

* Fixed regex bug in Vertical Whitespace Rule by using SourceKitten instead.
  The rule now enabled by default again (no longer opt-in).  
  [J. Cheyo Jimenez](https://github.com/masters3d)
  [#772](https://github.com/realm/SwiftLint/issues/772)

* Correctable rules no longer apply corrections if the rule is locally disabled.  
  [J. Cheyo Jimenez](https://github.com/masters3d)  
  [#601](https://github.com/realm/SwiftLint/issues/601)

* Fixed regex bug in Mark Rule where MARK could not be used with only a hyphen
  but no descriptive text: `// MARK: -`.  
  [Ruotger Deecke](https://github.com/roddi)
  [#778](https://github.com/realm/SwiftLint/issues/778)

* Fixed: Private unit test rule not scoped to test classes.  
  Fixed: Private unit test rule config is ignored if regex is missing.  
  [Cristian Filipov](https://github.com/cfilipov)
  [#786](https://github.com/realm/SwiftLint/issues/786)

* Fixed: `ConditionalReturnsOnNewline` now respects severity configuration.  
  [Rohan Dhaimade](https://github.com/HaloZero)
  [#783](https://github.com/realm/SwiftLint/issues/783)

* Fixed: `ConditionalReturnsOnNewline` now checks if `return` is a keyword,
  avoiding false positives.  
  [Marcelo Fabri](https://github.com/marcelofabri)
  [#784](https://github.com/realm/SwiftLint/issues/784)

* `ForceUnwrappingRule` did not recognize force unwraps in return statements
  using subscript.  
  [Norio Nomura](https://github.com/norio-nomura)
  [#813](https://github.com/realm/SwiftLint/issues/813)  

## 0.12.0: Vertical Laundry

##### Breaking

* Fixed: SwiftLint assumes paths in the YAML config file are relative to the
  current directory even when `--path` is passed as an argument.  
  [Cristian Filipov](https://github.com/cfilipov)

##### Enhancements

* None.

##### Bug Fixes

* Made Vertical Whitespace Rule added in 0.11.2 opt-in due to performance
  issues.  
  [JP Simard](https://github.com/jpsim)
  [#772](https://github.com/realm/SwiftLint/issues/772)

## 0.11.2: Communal Clothesline

This release has seen a phenomenal uptake in community contributions!

##### Breaking

* None.

##### Enhancements

* Add `MarkRule` rule to enforce `// MARK` syntax.  
  [Krzysztof Rodak](https://github.com/krodak)
  [#749](https://github.com/realm/SwiftLint/issues/749)

* Add `PrivateOutletRule` opt-in rule to enforce `@IBOutlet`
  instance variables to be `private`.  
  [Olivier Halligon](https://github.com/AliSoftware)

* Add content of the todo statement to message.  
  [J. Cheyo Jimenez](https://github.com/masters3d)
  [#478](https://github.com/realm/SwiftLint/issues/478)

* Add `LegacyNSGeometryFunctionsRule` rule. Add `NSSize`, `NSPoint`, and
  `NSRect` constants and constructors to existing rules.  
  [David Rönnqvist](https://github.com/d-ronnqvist)

* Added Vertical Whitespace Rule.  
  [J. Cheyo Jimenez](https://github.com/masters3d)
  [#548](https://github.com/realm/SwiftLint/issues/548)

* Removed ConditionalBindingCascadeRule.  
  [J. Cheyo Jimenez](https://github.com/masters3d)
  [#701](https://github.com/realm/SwiftLint/issues/701)

* Allow setting `flexible_right_spacing` configuration for the `colon` rule.  
  [Shai Mishali](https://github.com/freak4pc)
  [#730](https://github.com/realm/SwiftLint/issues/730)

* Add Junit reporter.  
  [Matthew Ellis](https://github.com/matthewellis)

* LeadingWhitespaceRule is now auto correctable.  
  [masters3d](https://github.com/masters3d)

* Add included regex for custom rules to control what files are processed.  
  [bootstraponline](https://github.com/bootstraponline)
  [#689](https://github.com/realm/SwiftLint/issues/689)

* Add rule to check for private unit tests (private unit tests don't get run
  by XCTest).  
  [Cristian Filipov](https://github.com/cfilipov)

* Add configuration for setting a warning threshold.  
  [woodhamgh](https://github.com/woodhamgh)
  [696](https://github.com/realm/SwiftLint/issues/696)

* Adds 'ConditionalReturnsOnNewLineRule' rule.  
  [Rohan Dhaimade](https://github.com/HaloZero)

* Made `- returns:` doc optional for initializers.  
  [Mohpor](https://github.com/mohpor)
  [#557](https://github.com/realm/SwiftLint/issues/557)

##### Bug Fixes

* Fixed CustomRule Regex.  
  [J. Cheyo Jimenez](https://github.com/masters3d)
  [#717](https://github.com/realm/SwiftLint/issues/717)
  [#726](https://github.com/realm/SwiftLint/issues/726)

* Allow disabling custom rules in code.  
  [J. Cheyo Jimenez](https://github.com/masters3d)
  [#515](https://github.com/realm/SwiftLint/issues/515)

* Fix LegacyConstructorRule when using variables instead of numbers.  
  [Sarr Blaise](https://github.com/bsarr007)
  [#646](https://github.com/realm/SwiftLint/issues/646)

* Fix force_unwrapping false positive inside strings.  
  [Daniel Beard](https://github.com/daniel-beard)
  [#721](https://github.com/realm/SwiftLint/issues/721)

## 0.11.1: Cuddles... Or Else!

##### Breaking

* None.

##### Enhancements

* Added `statement_mode` configuration to  the `statement_position` rule. The   
  `default` mode keeps the current SwiftLint behavior of keeping `else` and
  `catch` statements on the same line as the closing brace before them. The
  `uncuddled_else`configuration requires the `else` and `catch` to be on a new
  line with the same leading whitespace as the brace.  
  [Mike Skiba](https://github.com/ateliercw)
  [#651](https://github.com/realm/SwiftLint/issues/651)

##### Bug Fixes

* Remove extraneous argument label added in LegacyCGGeometryFunctionsRule
  autocorrect.  
  [Sarr Blaise](https://github.com/bsarr007)
  [643](https://github.com/realm/SwiftLint/issues/643)

## 0.11.0: Laundromat Format

##### Breaking

* Now `type_name` allows lowercase enum values to match the Swift API Design
  Guidelines.  
  [Jorge Bernal](https://github.com/koke)
  [#654](https://github.com/realm/SwiftLint/issues/654)

* Embedding frameworks needed by `swiftlint` was moved from
  SwiftLintFramework Xcode target to the swiftlint target.
  The `SwiftLintFramework.framework` product built by the
  SwiftLintFramework target no longer contains unnecessary frameworks or
  multiple copies of the Swift libraries.  
  [Norio Nomura](https://github.com/norio-nomura)

##### Enhancements

* Add `--format` option to `autocorrect` command which re-indents Swift files
  much like pasting into Xcode would. This option isn't currently configurable,
  but that can change if users request it.  
  [JP Simard](https://github.com/jpsim)

* Improve error messages for invalid configuration files.  
  [Brian Hardy](https://github.com/lyricsboy)

* Added the user-configurable option `ignores_empty_lines` to the
  `trailing_whitespace` rule. It can be used to control whether the
  `TrailingWhitespaceRule` should report and correct whitespace-indented empty
  lines. Defaults to `false`. Added unit tests.  
  [Reimar Twelker](https://github.com/raginmari)

##### Bug Fixes

* Fix false positive in conditional binding cascade violation.  
  [Norio Nomura](https://github.com/norio-nomura)
  [#642](https://github.com/realm/SwiftLint/issues/642)

* Another conditional binding fix, this time for enum that has two parameters
  or an if statement with two case tests.  
  [Andrew Rahn](https://github.com/paddlefish)
  [#667](https://github.com/realm/SwiftLint/issues/667)

* Fix regression in CommaRule ignoring violations when the comma is followed
  by a comment.  
  [Norio Nomura](https://github.com/norio-nomura)
  [#683](https://github.com/realm/SwiftLint/issues/683)

## 0.10.0: `laundry-select` edition

##### Breaking

* None.

##### Enhancements

* Now `libclang.dylib` and `sourcekitd.framework` are dynamically loaded at
  runtime by SourceKittenFramework to use the versions included in the Xcode
  version specified by `xcode-select -p` or custom toolchains.  
  [Norio Nomura](https://github.com/norio-nomura)
  [#167](https://github.com/jpsim/SourceKitten/issues/167)

* Add `LegacyCGGeometryFunctionsRule` rule.  
  [Sarr Blaise](https://github.com/bsarr007)
  [#625](https://github.com/realm/SwiftLint/issues/625)

* SwiftLint no longer crashes when SourceKitService crashes.  
  [Norio Nomura](https://github.com/norio-nomura)

* Rewrite `conditional_binding_cascade` rule.  
  [Norio Nomura](https://github.com/norio-nomura)
  [#617](https://github.com/realm/SwiftLint/issues/617)

* Add autocorrect for `ReturnArrowWhitespaceRule`.  
  [Craig Siemens](https://github.com/CraigSiemens)

##### Bug Fixes

* Failed to launch swiftlint when Xcode.app was placed at non standard path.  
  [Norio Nomura](https://github.com/norio-nomura)
  [#593](https://github.com/realm/SwiftLint/issues/593)

* `ClosingBraceRule` no longer triggers across line breaks.  
  [Josh Friend](https://github.com/joshfriend)
  [#592](https://github.com/realm/SwiftLint/issues/592)

* `LegacyConstantRule` and `LegacyConstructorRule` failed to `autocorrect`.  
  [Norio Nomura](https://github.com/norio-nomura)
  [#623](https://github.com/realm/SwiftLint/issues/623)

## 0.9.2: Multiple Exhaust Codes

##### Breaking

* None.

##### Enhancements

* Return different exit codes to distinguish between types of errors:
  * 0: No errors, maybe warnings in non-strict mode
  * 1: Usage or system error
  * 2: Style violations of severity "Error"
  * 3: No style violations of severity "Error", but violations of severity
       "warning" with `--strict`  
  [JP Simard](https://github.com/jpsim)
  [#166](https://github.com/realm/SwiftLint/issues/166)

* `VariableNameRule` now accepts symbols starting with more than one uppercase
  letter to allow for names like XMLString or MIMEType.  
  [Erik Aigner](https://github.com/eaigner)
  [#566](https://github.com/realm/SwiftLint/issues/566)

##### Bug Fixes

* Avoid overwriting files whose contents have not changed.  
  [Neil Gall](https://github.com/neilgall)
  [#574](https://github.com/realm/SwiftLint/issues/574)

* Fix `CommaRule` mismatch between violations and corrections.  
  [Norio Nomura](https://github.com/norio-nomura)
  [#466](https://github.com/realm/SwiftLint/issues/466)

* Fix more false positives in `ForceUnwrappingRule`.  
  [Norio Nomura](https://github.com/norio-nomura)
  [#546](https://github.com/realm/SwiftLint/issues/546)
  [#547](https://github.com/realm/SwiftLint/issues/547)

## 0.9.1: Air Duct Cleaning

##### Breaking

* None.

##### Enhancements

* None.

##### Bug Fixes

* Fix force unwrap rule missed cases with quotes.  
  [Norio Nomura](https://github.com/norio-nomura)
  [#535](https://github.com/realm/SwiftLint/issues/535)

* Fix issues with nested `.swiftlint.yml` file resolution.  
  [Norio Nomura](https://github.com/norio-nomura)
  [#543](https://github.com/realm/SwiftLint/issues/543)

## 0.9.0: Appliance Maintenance

##### Breaking

* `Linter.reporter` has been removed and `Configuration.reporterFromString(_:)`
  has been renamed to a free function: `reporterFromString(_:)`.  
  [JP Simard](https://github.com/jpsim)

* `_ConfigProviderRule` & `ConfigurableRule` have been removed and their
  requirements have been moved to `Rule`.  
  [JP Simard](https://github.com/jpsim)

* `Configuration(path:optional:silent)` has been changed to
  `Configuration(path:rootPath:optional:quiet:)`.  
  [JP Simard](https://github.com/jpsim)

* The static function `Configuration.rulesFromDict(_:ruleList:)` has been moved
  to an instance method: `RuleList.configuredRulesWithDictionary(_:)`.  
  [JP Simard](https://github.com/jpsim)

* The `rules` parameter in the `Configuration` initializer has been renamed to
  `configuredRules`.  
  [JP Simard](https://github.com/jpsim)

* Removed a large number of declarations from the public SwiftLintFramework API.
  This is being done to minimize the API surface area in preparation of a 1.0
  release. See [#507](https://github.com/realm/SwiftLint/pull/507) for a
  complete record of this change.  
  [JP Simard](https://github.com/jpsim)
  [#479](https://github.com/realm/SwiftLint/issues/479)

* All instances of the abbreviation "config" in the API have been expanded to
  "configuration". The `--config` command line parameter and
  `use_nested_configs` configuration key are unaffected.  
  [JP Simard](https://github.com/jpsim)

* The `use_nested_configs` configuration key has been deprecated and its value
  is now ignored. Nested configuration files are now always considered.  
  [JP Simard](https://github.com/jpsim)

##### Enhancements

* `swiftlint lint` now accepts an optional `--reporter` parameter which
  overrides existing `reporter` values in the configuration file. Choose between
  `xcode` (default), `json`, `csv` or `checkstyle`.  
  [JP Simard](https://github.com/jpsim)
  [#440](https://github.com/realm/SwiftLint/issues/440)

* `swiftlint rules` now shows a configuration description for all rules.  
  [JP Simard](https://github.com/jpsim)

* `lint` and `autocorrect` commands now accept a `--quiet` flag that prevents
  status messages like 'Linting <file>' & 'Done linting' from being logged.  
  [JP Simard](https://github.com/jpsim)
  [#386](https://github.com/realm/SwiftLint/issues/386)

* All top-level keys in a configuration file that accept an array now also
  accept a single value.  
  e.g. `included: Source` is equivalent to `included:\n  - Source`.  
  [JP Simard](https://github.com/jpsim)
  [#120](https://github.com/realm/SwiftLint/issues/120)

* Improve performance of `FunctionParameterCountRule`.  
  [Norio Nomura](https://github.com/norio-nomura)

* Improve performance of `ColonRule`.  
  [Norio Nomura](https://github.com/norio-nomura)

##### Bug Fixes

* Fix case sensitivity of keywords for `valid_docs`.  
  [Ankit Aggarwal](https://github.com/aciidb0mb3r)
  [#298](https://github.com/realm/SwiftLint/issues/298)

* Fixed inconsistencies between violations & corrections in
  `StatementPositionRule`.  
  [JP Simard](https://github.com/jpsim)
  [#466](https://github.com/realm/SwiftLint/issues/466)

* A warning will now be logged when invalid top-level keys are included in the
  configuration file.  
  [JP Simard](https://github.com/jpsim)
  [#120](https://github.com/realm/SwiftLint/issues/120)

* Fixed `LegacyConstructorRule` from correcting legacy constructors in string
  literals.  
  [JP Simard](https://github.com/jpsim)
  [#466](https://github.com/realm/SwiftLint/issues/466)

* Fixed an issue where `variable_name` or `type_name` would always report a
  violation when configured with only a `warning` value on either `min_length`
  or `max_length`.  
  [JP Simard](https://github.com/jpsim)
  [#522](https://github.com/realm/SwiftLint/issues/522)

## 0.8.0: High Heat

##### Breaking

* Setting only warning on `SeverityLevelsConfig` rules now disables the error
  value.  
  [Robin Kunde](https://github.com/robinkunde)
  [#409](https://github.com/realm/SwiftLint/issues/409)

* `enabled_rules` has been renamed to `opt_in_rules`.  
  [Daniel Beard](https://github.com/daniel-beard)

##### Enhancements

* Add `whitelist_rules` rule whitelists in config files.  
  [Daniel Beard](https://github.com/daniel-beard)
  [#256](https://github.com/realm/SwiftLint/issues/256)

* Improve performance of `ColonRule`, `LineLengthRule` & `syntaxKindsByLine`.  
  [Norio Nomura](https://github.com/norio-nomura)

* Add command to display rule description:
  `swiftlint rules <rule identifier>`.  
  [Tony Li](https://github.com/crazytonyli)
  [#392](https://github.com/realm/SwiftLint/issues/392)

* Add `FunctionParameterCountRule`.  
  [Denis Lebedev](https://github.com/garnett)
  [#415](https://github.com/realm/SwiftLint/issues/415)

* Measure complexity of nested functions separately in
  `CyclomaticComplexityRule`.  
  [Denis Lebedev](https://github.com/garnett)
  [#424](https://github.com/realm/SwiftLint/issues/424)

* Added exception for multi-line `if`/`guard`/`while` conditions to allow
  opening brace to be on a new line in `OpeningBraceRule`.  
  [Scott Hoyt](https://github.com/scottrhoyt)
  [#355](https://github.com/realm/SwiftLint/issues/355)

* The `rules` command now prints a table containing values for: `identifier`,
  `opt-in`, `correctable`, `enabled in your config` & `configuration`.  
  [JP Simard](https://github.com/jpsim)
  [#392](https://github.com/realm/SwiftLint/issues/392)

* Reduce maximum memory usage.  
  [Norio Nomura](https://github.com/norio-nomura)

##### Bug Fixes

* Fix more false positives in `ValidDocsRule`.  
  [diogoguimaraes](https://github.com/diogoguimaraes)
  [#451](https://github.com/realm/SwiftLint/issues/451)

* Fix `trailing_newline` autocorrect to handle more than one violation per
  line.  
  [Daniel Beard](https://github.com/daniel-beard)
  [#465](https://github.com/realm/SwiftLint/issues/465)

* Fix complexity measurement for switch statements in `CyclomaticComplexityRule`.  
  [Denis Lebedev](https://github.com/garnett)
  [#461](https://github.com/realm/SwiftLint/issues/461)

## 0.7.2: Appliance Manual

##### Breaking

* None.

##### Enhancements

* None.

##### Bug Fixes

* Fix several false positives in `ValidDocsRule`.  
  [diogoguimaraes](https://github.com/diogoguimaraes)
  [#375](https://github.com/realm/SwiftLint/issues/375)

## 0.7.1: Delicate Cycle

##### Breaking

* None.

##### Enhancements

* Improve performance of `MissingDocsRule`.  
  [Norio Nomura](https://github.com/norio-nomura)

* Added `CustomRules`.  
  [Scott Hoyt](https://github.com/scottrhoyt)  
  [#123](https://github.com/realm/SwiftLint/issues/123)

* Added opt-in `ForceUnwrappingRule` to issue warnings for all forced
  unwrappings.  
  [Benjamin Otto](https://github.com/Argent)
  [#55](https://github.com/realm/SwiftLint/issues/55)

##### Bug Fixes

* Fix several false positives in `ValidDocsRule`.  
  [diogoguimaraes](https://github.com/diogoguimaraes)
  [#375](https://github.com/realm/SwiftLint/issues/375)

## 0.7.0: Automatic Permanent Press

##### Breaking

* Replaced all uses of `XPCDictionary` with
  `[String: SourceKitRepresentable]`.  
  [JP Simard](https://github.com/jpsim)

* `VariableNameMinLengthRule` and `VariableNameMaxLengthRule` have been
  removed. `VariableNameRule` now has this functionality.  
  [Scott Hoyt](https://github.com/scottrhoyt)

* `ViolationLevelRule` has been removed. This functionality is now provided
  by `ConfigProviderRule` and `SeverityLevelsConfig`.  
  [Scott Hoyt](https://github.com/scottrhoyt)

##### Enhancements

* `TypeBodyLengthRule` now does not count comment or whitespace lines.  
  [Marcelo Fabri](https://github.com/marcelofabri)
  [#369](https://github.com/realm/SwiftLint/issues/369)

* `FunctionBodyLengthRule` now does not count comment or whitespace lines.  
  [Marcelo Fabri](https://github.com/marcelofabri)
  [#258](https://github.com/realm/SwiftLint/issues/258)

* All `Rule`s are now configurable in at least their severity: `SeverityConfig`.  
  [Scott Hoyt](https://github.com/scottrhoyt)
  [#371](https://github.com/realm/SwiftLint/issues/371)
  [#130](https://github.com/realm/SwiftLint/issues/130)
  [#268](https://github.com/realm/SwiftLint/issues/268)

* `TypeNameRule` and `VariableNameRule` conform to `ConfigProviderRule` using
  `NameConfig` to support `min_length`, `max_length`, and `excluded` names.  
  [Scott Hoyt](https://github.com/scottrhoyt)
  [#388](https://github.com/realm/SwiftLint/issues/388)
  [#259](https://github.com/realm/SwiftLint/issues/259)
  [#191](https://github.com/realm/SwiftLint/issues/191)

* Add `CyclomaticComplexityRule`.  
  [Denis Lebedev](https://github.com/garnett)

##### Bug Fixes

* Fix crash caused by infinite recursion when using nested config files.  
  [JP Simard](https://github.com/jpsim)
  [#368](https://github.com/realm/SwiftLint/issues/368)

* Fix crash when file contains NULL character.  
  [Norio Nomura](https://github.com/norio-nomura)
  [#379](https://github.com/realm/SwiftLint/issues/379)

## 0.6.0: Steam Cycle

##### Breaking

* `ParameterizedRule` is removed. Use `ConfigurableRule` instead.  
  [Scott Hoyt](https://github.com/scottrhoyt)
  [#353](https://github.com/realm/SwiftLint/issues/353)

* To activate a `Rule`, it must be added to the global `masterRuleList`.  
  [Scott Hoyt](https://github.com/scottrhoyt)

##### Enhancements

* `ConfigurableRule` protocol allows for improved rule configuration. See
  `CONTRIBUTING` for more details.  
  [Scott Hoyt](https://github.com/scottrhoyt)
  [#303](https://github.com/realm/SwiftLint/issues/303)

* `VariableNameMinLengthRule` now supports excluding certain variable names
  (e.g. "id").  
  [Scott Hoyt](https://github.com/scottrhoyt)
  [#231](https://github.com/realm/SwiftLint/issues/231)

* `ViolationLevelRule` provides default `ConfigurableRule` implementation for
  rules that only need integer error and warning levels.  
  [Scott Hoyt](https://github.com/scottrhoyt)

* Add AutoCorrect for StatementPositionRule.  
  [Raphael Randschau](https://github.com/nicolai86)

* Add AutoCorrect for CommaRule.  
  [Raphael Randschau](https://github.com/nicolai86)

* Add AutoCorrect for LegacyConstructorRule.  
  [Raphael Randschau](https://github.com/nicolai86)

* Improve performance of `LineLengthRule`.  
  [Norio Nomura](https://github.com/norio-nomura)

* Add ConditionalBindingCascadeRule.  
  [Aaron McTavish](https://github.com/aamctustwo)
  [#202](https://github.com/realm/SwiftLint/issues/202)

* Opt-in rules are now supported.  
  [JP Simard](https://github.com/jpsim)
  [#256](https://github.com/realm/SwiftLint/issues/256)

* Add LegacyConstantRule.  
  [Aaron McTavish](https://github.com/aamctustwo)
  [#319](https://github.com/realm/SwiftLint/issues/319)

* Add opt-in rule to encourage checking `isEmpty` over comparing `count` to
  zero.  
  [JP Simard](https://github.com/jpsim)
  [#202](https://github.com/realm/SwiftLint/issues/202)

* Add opt-in "Missing Docs" rule to detect undocumented public declarations.  
  [JP Simard](https://github.com/jpsim)

##### Bug Fixes

* None.

## 0.5.6: Bug FixLint

##### Breaking

* None.

##### Enhancements

* Improve performance by reducing calls to SourceKit.  
  [Norio Nomura](https://github.com/norio-nomura)

##### Bug Fixes

* Fix homebrew deployment issues.  
  [Norio Nomura](https://github.com/norio-nomura)

* AutoCorrect for TrailingNewlineRule only removes at most one line.  
  [John Estropia](https://github.com/JohnEstropia)

* `valid_docs` did not detect tuple as return value.  
  [Norio Nomura](https://github.com/norio-nomura)
  [#324](https://github.com/realm/SwiftLint/issues/324)

* Escape strings when using CSV reporter.  
  [JP Simard](https://github.com/jpsim)

## 0.5.5: Magic Drying Fluff Balls™

<http://www.amazon.com/Magic-Drying-Fluff-Balls-Softening/dp/B001EIW1SG>

##### Breaking

* None.

##### Enhancements

* None.

##### Bug Fixes

* Always fail if a YAML configuration file was found but could not be parsed.  
  [JP Simard](https://github.com/jpsim)
  [#310](https://github.com/realm/SwiftLint/issues/310)

* Make commands with modifiers work for violations with line-only locations.  
  [JP Simard](https://github.com/jpsim)
  [#316](https://github.com/realm/SwiftLint/issues/316)


## 0.5.4: Bounce™

##### Breaking

* Remove `Location.init(file:offset:)` in favor of the more explicit
  `Location.init(file:byteOffset:)` & `Location.init(file:characterOffset:)`.  
  [JP Simard](https://github.com/jpsim)

##### Enhancements

* Add `checkstyle` reporter to generate XML reports in the Checkstyle 4.3
  format.
  [JP Simard](https://github.com/jpsim)
  [#277](https://github.com/realm/SwiftLint/issues/277)

* Support command comment modifiers (`previous`, `this` & `next`) to limit the
  command's scope to a single line.
  [JP Simard](https://github.com/jpsim)
  [#222](https://github.com/realm/SwiftLint/issues/222)

* Add nested `.swiftlint.yml` configuration support.  
  [Scott Hoyt](https://github.com/scottrhoyt)
  [#299](https://github.com/realm/SwiftLint/issues/299)

##### Bug Fixes

* Fix multibyte handling in many rules.  
  [JP Simard](https://github.com/jpsim)
  [#279](https://github.com/realm/SwiftLint/issues/279)

* Fix an `NSRangeException` crash.  
  [Norio Nomura](https://github.com/norio-nomura)
  [#294](https://github.com/realm/SwiftLint/issues/294)

* The `valid_docs` rule now handles multibyte characters.  
  [Norio Nomura](https://github.com/norio-nomura)
  [#295](https://github.com/realm/SwiftLint/issues/295)


## 0.5.3: Mountain Scent

##### Breaking

* None.

##### Enhancements

* Improve autocorrect for OpeningBraceRule.  
  [Yasuhiro Inami](https://github.com/inamiy)

* Add autocorrect for ColonRule.  
  [Brian Partridge](https://github.com/brianpartridge)

* Add ClosingBraceRule.  
  [Yasuhiro Inami](https://github.com/inamiy)

##### Bug Fixes

* Fix false positives in ValidDocsRule.  
  [JP Simard](https://github.com/jpsim)
  [#267](https://github.com/realm/SwiftLint/issues/267)

## 0.5.2: Snuggle™

##### Breaking

* None.

##### Enhancements

* Performance improvements & unicode fixes (via SourceKitten).  
  [Norio Nomura](https://github.com/norio-nomura)

##### Bug Fixes

* Fix `ValidDocsRule` false positive when documenting functions with closure
  parameters.  
  [diogoguimaraes](https://github.com/diogoguimaraes)
  [#267](https://github.com/realm/SwiftLint/issues/267)


## 0.5.1: Lint Tray Malfunction

##### Breaking

* None.

##### Enhancements

* None.

##### Bug Fixes

* Make linting faster than 0.5.0, but slower than 0.4.0  
  [Norio Nomura](https://github.com/norio-nomura)
  [#119](https://github.com/jpsim/SourceKitten/issues/119)

* Re-introduce `--use-script-input-files` option for `lint` & `autocorrect`
  commands. Should also fix some issues when running SwiftLint from an Xcode
  build phase.  
  [JP Simard](https://github.com/jpsim)
  [#264](https://github.com/realm/SwiftLint/issues/264)


## 0.5.0: Downy™

##### Breaking

* `init()` is no longer a member of the `Rule` protocol.

##### Enhancements

* Add legacy constructor rule.  
  [Marcelo Fabri](https://github.com/marcelofabri)
  [#202](https://github.com/realm/SwiftLint/issues/202)

* The `VariableNameRule` now allows variable names when the entire name is
  capitalized. This allows stylistic usage common in cases like `URL` and other
  acronyms.  
  [Marcelo Fabri](https://github.com/marcelofabri)
  [#161](https://github.com/realm/SwiftLint/issues/161)

* Add `autocorrect` command to automatically correct certain violations
  (currently only `trailing_newline`, `trailing_semicolon` &
  `trailing_whitespace`).  
  [JP Simard](https://github.com/jpsim)
  [#5](https://github.com/realm/SwiftLint/issues/5)

* Allow to exclude files from `included` directory with `excluded`.  
  [Michal Laskowski](https://github.com/michallaskowski)

##### Bug Fixes

* Statement position rule no longer triggers for non-keyword uses of `catch` and
  `else`.  
  [JP Simard](https://github.com/jpsim)
  [#237](https://github.com/realm/SwiftLint/issues/237)

* Fix issues with multi-byte characters.  
  [JP Simard](https://github.com/jpsim)
  [#234](https://github.com/realm/SwiftLint/issues/234)


## 0.4.0: Wrinkle Release

##### Breaking

* API: Rename RuleExample to RuleDescription, remove StyleViolationType and
  combine Rule().identifier and Rule().example into Rule.description.  
  [JP Simard](https://github.com/jpsim)
  [#183](https://github.com/realm/SwiftLint/issues/183)

##### Enhancements

* The `VariableNameRule` now allows capitalized variable names when they are
  declared static. This allows stylistic usage common in cases like
  `OptionSetType` subclasses.  
  [Will Fleming](https://github.com/wfleming)

* Add `VariableNameMaxLengthRule` and `VariableNameMinLengthRule` parameter
  rules. Remove length checks on `VariableNameRule`.  
  [Mickael Morier](https://github.com/mmorier)

* Add trailing semicolon rule.  
  [JP Simard](https://github.com/jpsim)

* Add force try rule.  
  [JP Simard](https://github.com/jpsim)

* Support linting from Input Files provided by Run Script Phase of Xcode with
  `--use-script-input-files`.  
  [Norio Nomura](https://github.com/norio-nomura)
  [#193](https://github.com/realm/SwiftLint/pull/193)

##### Bug Fixes

* All rules now print their identifiers in reports.  
  [JP Simard](https://github.com/jpsim)
  [#180](https://github.com/realm/SwiftLint/issues/180)

* `ControlStatementRule` now detects all violations.  
  [Mickael Morier](https://github.com/mmorier)
  [#187](https://github.com/realm/SwiftLint/issues/187)

* `ControlStatementRule` no longer triggers a violation for acceptable use of
  parentheses.  
  [Mickael Morier](https://github.com/mmorier)
  [#189](https://github.com/realm/SwiftLint/issues/189)

* Nesting rule no longer triggers a violation for enums nested one level deep.  
  [JP Simard](https://github.com/jpsim)
  [#190](https://github.com/realm/SwiftLint/issues/190)

* `ColonRule` now triggers a violation even if equal operator is collapse to
  type and value.  
  [Mickael Morier](https://github.com/mmorier)
  [#135](https://github.com/realm/SwiftLint/issues/135)

* Fix an issue where logs would be printed asynchronously over each other.  
  [JP Simard](https://github.com/jpsim)
  [#200](https://github.com/realm/SwiftLint/issues/200)


## 0.3.0: Wrinkly Rules

##### Breaking

* `swiftlint rules` now just prints a list of all available rules and their
  identifiers.

##### Enhancements

* Support for Swift 2.1.  
  [JP Simard](https://github.com/jpsim)

* Added `StatementPositionRule` to make sure that catch, else if and else
  statements are on the same line as closing brace preceding them and after one
  space.  
  [Alex Culeva](https://github.com/S2dentik)

* Added `Comma Rule` to ensure there is a single space after a comma.  
  [Alex Culeva](https://github.com/S2dentik)

* Add rule identifier to all linter reports.  
  [zippy1978](https://github.com/zippy1978)

* Add `OpeningBraceRule` to make sure there is exactly a space before opening
  brace and it is on the same line as declaration.
  [Alex Culeva](https://github.com/S2dentik)

* Print to stderr for all informational logs. Only reporter outputs is logged to
  stdout.  
  [JP Simard](https://github.com/jpsim)

* JSON and CSV reporters now only print at the very end of the linting
  process.  
  [JP Simard](https://github.com/jpsim)

* Add support for `guard` statements to ControlStatementRule.  
  [David Potter](https://github.com/Tableau-David-Potter)

* Lint parameter variables.  
  [JP Simard](https://github.com/jpsim)

##### Bug Fixes

* Custom reporters are now supported even when not running with `--use-stdin`.  
  [JP Simard](https://github.com/jpsim)
  [#151](https://github.com/realm/SwiftLint/issues/151)

* Deduplicate files in the current directory.  
  [JP Simard](https://github.com/jpsim)
  [#154](https://github.com/realm/SwiftLint/issues/154)


## 0.2.0: Tumble Dry

##### Breaking

* SwiftLint now exclusively supports Swift 2.0.  
  [JP Simard](https://github.com/jpsim)
  [#77](https://github.com/realm/SwiftLint/issues/77)

* `ViolationSeverity` now has an associated type of `String` and two members:
  `.Warning` and `.Error`.  
  [JP Simard](https://github.com/jpsim)
  [#113](https://github.com/realm/SwiftLint/issues/113)

##### Enhancements

* Configure SwiftLint via a YAML file:
  Supports `disabled_rules`, `included`, `excluded` and passing parameters to
  parameterized rules.
  Pass a configuration file path to `--config`, defaults to `.swiftlint.yml`.  
  [JP Simard](https://github.com/jpsim)
  [#1](https://github.com/realm/SwiftLint/issues/1)
  [#3](https://github.com/realm/SwiftLint/issues/3)
  [#20](https://github.com/realm/SwiftLint/issues/20)
  [#26](https://github.com/realm/SwiftLint/issues/26)

* Updated `TypeNameRule` and `VariableNameRule` to allow private type & variable
  names to start with an underscore.
  [JP Simard](https://github.com/jpsim)

* Disable and re-enable rules from within source code comments using
  `// swiftlint:disable $IDENTIFIER` and `// swiftlint:enable $IDENTIFIER`.  
  [JP Simard](https://github.com/jpsim)
  [#4](https://github.com/realm/SwiftLint/issues/4)

* Add `--strict` lint flag which makes the lint fail if there are any
  warnings.  
  [Keith Smiley](https://github.com/keith)

* Violations are now printed to stderr.  
  [Keith Smiley](https://github.com/keith)

* Custom reporters are now supported. Specify a value for the `reporter:` key in
  your configuration file. Available reporters are `xcode` (default), `json`,
  `csv`.  
  [JP Simard](https://github.com/jpsim)
  [#42](https://github.com/realm/SwiftLint/issues/42)

##### Bug Fixes

* Improve performance of `TrailingWhitespaceRule`.  
  [Keith Smiley](https://github.com/keith)

* Allow newlines in function return arrow.  
  [JP Simard](https://github.com/jpsim)


## 0.1.2: FabricSoftenerRule

##### Breaking

* None.

##### Enhancements

* Added `OperatorFunctionWhitespaceRule` to make sure that
  you use whitespace around operators when defining them.  
  [Akira Hirakawa](https://github.com/akirahrkw)
  [#60](https://github.com/realm/SwiftLint/issues/60)

* Added `ReturnArrowWhitespaceRule` to make sure that
  you have 1 space before return arrow and return type.  
  [Akira Hirakawa](https://github.com/akirahrkw)

* Support linting from standard input (use `--use-stdin`).  
  [JP Simard](https://github.com/jpsim)
  [#78](https://github.com/realm/SwiftLint/issues/78)

* Improve performance of `TrailingNewlineRule`.  
  [Keith Smiley](https://github.com/keith)

* Lint parentheses around switch statements.  
  [Keith Smiley](https://github.com/keith)

##### Bug Fixes

* None.


## 0.1.1: Top Loading

##### Breaking

* The `Rule` and `ASTRule` protocol members are now non-static.  
  [aarondaub](https://github.com/aarondaub)

* Split `Rule` into `Rule` and `ParameterizedRule` protocols.  
  [aarondaub](https://github.com/aarondaub)
  [#21](https://github.com/realm/SwiftLint/issues/21)

##### Enhancements

* Added a command line option `--path` to specify a path to lint.  
  [Lars Lockefeer](https://github.com/larslockefeer)
  [#16](https://github.com/realm/SwiftLint/issues/16)

* swiftlint now returns a non-zero error code when a warning of high-severity
  or above is found in the source files being linted.  
  [Pat Wallace](https://github.com/pawrsccouk)
  [#30](https://github.com/realm/SwiftLint/issues/30)

* Added `rules` command to display which rules are currently applied along
  with examples.  
  [Chris Eidhof](https://github.com/chriseidhof)

* Cache parsing to reduce execution time by more than 50%.  
  [Nikolaj Schumacher](https://github.com/nschum)

* Added `ControlStatementRule` to make sure that if/for/while/do statements
  do not wrap their conditionals in parentheses.  
  [Andrea Mazzini](https://github.com/andreamazz)

* Character position is now included in violation location where appropriate.  
  [JP Simard](https://github.com/jpsim)
  [#62](https://github.com/realm/SwiftLint/issues/62)

* The following rules now conform to `ASTRule`:
  FunctionBodyLength, Nesting, TypeBodyLength, TypeName, VariableName.  
  [JP Simard](https://github.com/jpsim)

##### Bug Fixes

* Trailing newline and file length violations are now displayed in Xcode.  
  [JP Simard](https://github.com/jpsim)
  [#43](https://github.com/realm/SwiftLint/issues/43)


## 0.1.0: Fresh Out Of The Dryer

First Version!<|MERGE_RESOLUTION|>--- conflicted
+++ resolved
@@ -98,16 +98,14 @@
   [Aaron McTavish](https://github.com/aamctustwo)
   [#769](https://github.com/realm/SwiftLint/issues/769)
 
-<<<<<<< HEAD
-* Add `unused_optional_binding` that will check for optional bindings not being used.  
-  [Rafael Machado](https://github.com/rakaramos/)
-  [#1116](https://github.com/realm/SwiftLint/issues/1116)
-=======
 * Add check to ignore urls in `line_length` rule when `ignores_urls`
   configuration is enabled.  
   [Javier Hernández](https://github.com/jaherhi)
   [#384](https://github.com/realm/SwiftLint/issues/384)
->>>>>>> a4b10ee5
+
+* Add `unused_optional_binding` that will check for optional bindings not being used.  
+  [Rafael Machado](https://github.com/rakaramos/)
+  [#1116](https://github.com/realm/SwiftLint/issues/1116)
 
 ##### Bug Fixes
 
